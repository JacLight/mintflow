import { memo, useState, useRef, useEffect, useCallback } from 'react';
import { NodeProps, useReactFlow } from '../mock-xyflow';
import { IconRenderer } from '@/components/ui/icon-renderer';
import { Box, Info, Zap, Settings, Copy, MoreHorizontal, Play, Plus, Trash } from '../mock-lucide';
import { ButtonDelete } from '@/components/ui/button-delete';
<<<<<<< HEAD
import { classNames } from '@/lib/utils';
import HandleRenderComponent from './handle-render-component';
import { ConnectionState } from './handle-render-component';
=======
import { classNames } from '@/lib-client/helpers';
import HandleRenderComponent, { ConnectionState } from './handle-render-component';
>>>>>>> e8091f46
import { BaseNode } from './base-node';

// Base node properties
export type ImprovedNodeData = {
    label: string;
    icon?: React.ReactNode | string;
    description?: string;
    inputs?: Array<{
        name: string;
        type: string;
        label: string;
        required?: boolean;
        description?: string;
    }>;
    outputs?: Array<{
        name: string;
        type: string;
        label: string;
        description?: string;
    }>;
};

// Helper function to get icon component
const getIconComponent = (iconName: string) => {
    switch (iconName) {
        case 'Box': return <Box className="h-4 w-4" />;
        case 'Info': return <Info className="h-4 w-4" />;
        case 'Zap': return <Zap className="h-4 w-4" />;
        case 'Settings': return <Settings className="h-4 w-4" />;
        case 'Copy': return <Copy className="h-4 w-4" />;
        case 'MoreHorizontal': return <MoreHorizontal className="h-4 w-4" />;
        case 'Play': return <Play className="h-4 w-4" />;
        case 'Plus': return <Plus className="h-4 w-4" />;
        case 'Trash': return <Trash className="h-4 w-4" />;
        default: return null;
    }
};

// Improved node component with better handle rendering
export const ImprovedNode = memo(({
    id,
    data,
    selected,
    children
}: NodeProps & {
    data: ImprovedNodeData & { connectionState?: ConnectionState };
    children?: React.ReactNode;
}) => {

    const [expanded, setExpanded] = useState(false);

    const [showMenu, setShowMenu] = useState(false);
    const [showAddMenu, setShowAddMenu] = useState(false);
    const menuRef = useRef<HTMLDivElement>(null);
    const addMenuRef = useRef<HTMLDivElement>(null);
    const reactFlowInstance = useReactFlow();
    const nodes = reactFlowInstance.getNodes();
    const edges = reactFlowInstance.getEdges();

    // Extract connection state from data prop
    const connectionState: ConnectionState = data.connectionState || {
        connectionStartNode: null,
        connectionStartHandle: null,
        connectionStartType: null
    };

    // Close menus when clicking outside
    useEffect(() => {
        const handleClickOutside = (event: MouseEvent) => {
            if (menuRef.current && !menuRef.current.contains(event.target as Node)) {
                setShowMenu(false);
            }
            if (addMenuRef.current && !addMenuRef.current.contains(event.target as Node)) {
                setShowAddMenu(false);
            }
        };

        document.addEventListener('mousedown', handleClickOutside);
        return () => {
            document.removeEventListener('mousedown', handleClickOutside);
        };
    }, []);

    // Handle node cloning
    const handleClone = () => {
        const currentNode = reactFlowInstance.getNode(id);
        if (currentNode) {
            const newNode = {
                ...currentNode,
                id: `${currentNode.type}-${Date.now()}`,
                position: {
                    x: currentNode.position.x + 50,
                    y: currentNode.position.y + 50
                }
            };
            reactFlowInstance.addNodes(newNode);
        }
        setShowMenu(false);
    };

    // Handle node settings
    const handleSettings = () => {
        alert('Settings dialog would appear here');
        setShowMenu(false);
    };

    // Handle node deletion
    const handleDelete = () => {
        reactFlowInstance.deleteElements({ nodes: [{ id }] });
    };

    // Handle play button
    const handlePlay = () => {
        console.log(`Running node ${id}`);
        // Stub for play functionality
    };

    return (
        <BaseNode
            data={data}
        >
            <div
                className={classNames(
                    "rounded-md border bg-background p-3 shadow-md transition-all min-w-[180px]",
                    selected ? "ring-2 ring-primary" : ""
                )}
            >
                {/* Node content */}
                <div className="flex flex-col gap-2 relative">
                    {/* Top right icons - with responsive sizing */}
                    <div className="absolute top-0 right-0 flex space-x-1 scale-[0.85] origin-top-right">
                        <button
                            className="p-1 hover:bg-gray-100 rounded-full"
                            aria-label="Settings"
                            title="Settings"
                            onClick={handleSettings}
                        >
                            <span className="h-3.5 w-3.5 text-gray-500">
                                <Settings className="h-3.5 w-3.5" />
                            </span>
                        </button>
                        <button
                            className="p-1 hover:bg-gray-100 rounded-full"
                            aria-label="Duplicate"
                            title="Duplicate"
                            onClick={handleClone}
                        >
                            <span className="h-3.5 w-3.5 text-gray-500">
                                <Copy className="h-3.5 w-3.5" />
                            </span>
                        </button>
                        <button
                            className="p-1 hover:bg-gray-100 rounded-full"
                            aria-label="More options"
                            title="More options"
                            onClick={() => setShowMenu(!showMenu)}
                        >
                            <span className="h-3.5 w-3.5 text-gray-500">
                                <MoreHorizontal className="h-3.5 w-3.5" />
                            </span>
                        </button>
                    </div>

                    {/* Context menu */}
                    {showMenu && (
                        <div
                            ref={menuRef}
                            className="absolute top-6 right-0 z-10 bg-white rounded-md shadow-lg border p-2 min-w-48"
                        >
                            <div className="text-xs font-medium px-2 py-1 text-gray-500 mb-2 border-b pb-2">Node Options</div>
                            <button
                                className="w-full text-left px-3 py-2 text-sm hover:bg-gray-50 rounded flex items-center"
                                onClick={handleSettings}
                            >
                                <span className="mr-3 h-4 w-4 text-gray-600"><Settings className="h-4 w-4" /></span>
                                Settings
                            </button>
                            <button
                                className="w-full text-left px-3 py-2 text-sm hover:bg-gray-50 rounded flex items-center"
                                onClick={handleClone}
                            >
                                <span className="mr-3 h-4 w-4 text-gray-600"><Copy className="h-4 w-4" /></span>
                                Duplicate
                            </button>
                            <ButtonDelete onDelete={handleDelete} />
                        </div>
                    )}

                    {/* Node label with icon */}
                    <div className="text-sm font-medium flex items-center min-h-[24px] overflow-hidden mt-1">
                        {data.icon && (
                            <span className="mr-2 flex-shrink-0">
                                {typeof data.icon === 'string' ? getIconComponent(data.icon) : data.icon}
                            </span>
                        )}
                        <span className="truncate">{data.label}</span>
                    </div>

                    {/* Node description */}
                    {data.description && (
                        <div className="text-xs text-gray-500 mt-1">
                            {data.description}
                        </div>
                    )}

                    {children}

                    {/* Input handles */}
                    {data.inputs && data.inputs.length > 0 && (
                        <div className="mt-2 pt-2 border-t">
                            <div className="text-xs font-medium text-gray-500 mb-1">Inputs</div>
                            {data.inputs.map((input, index) => (
                                <div key={input.name} className="flex items-center justify-between py-1">
                                    <div className="flex items-center">
                                        <HandleRenderComponent
                                            left={true}
                                            nodes={nodes}
                                            tooltipTitle={input.type}
                                            id={{
                                                input_types: [input.type],
                                                id: id,
                                                fieldName: input.name
                                            }}
                                            title={input.label}
                                            edges={edges}
                                            nodeId={id}
                                            colorName={['primary']}
                                            connectionState={connectionState}
                                        />
                                        <span className="text-xs ml-4">{input.label}</span>
                                        {input.required && <span className="text-red-500 ml-1">*</span>}
                                    </div>
                                    <span className="text-xs text-gray-400">{input.type}</span>
                                </div>
                            ))}
                        </div>
                    )}

                    {/* Output handles */}
                    {data.outputs && data.outputs.length > 0 && (
                        <div className="mt-2 pt-2 border-t">
                            <div className="text-xs font-medium text-gray-500 mb-1">Outputs</div>
                            {data.outputs.map((output, index) => (
                                <div key={output.name} className="flex items-center justify-between py-1">
                                    <span className="text-xs">{output.label}</span>
                                    <div className="flex items-center">
                                        <span className="text-xs text-gray-400 mr-4">{output.type}</span>
                                        <HandleRenderComponent
                                            left={false}
                                            nodes={nodes}
                                            tooltipTitle={output.type}
                                            id={{
                                                output_types: [output.type],
                                                id: id,
                                                fieldName: output.name
                                            }}
                                            title={output.label}
                                            edges={edges}
                                            nodeId={id}
                                            colorName={['secondary']}
                                            connectionState={connectionState}
                                        />
                                    </div>
                                </div>
                            ))}
                        </div>
                    )}

                    {/* Bottom icons - only shown when selected */}
                    {selected && (
                        <div className="flex justify-center space-x-3 mt-2 pt-2 border-t">
                            <button
                                className="p-1 hover:bg-gray-100 rounded-full"
                                aria-label="Run"
                                title="Run"
                                onClick={handlePlay}
                            >
                                <span className="h-3.5 w-3.5 text-gray-500">
                                    <Play className="h-3.5 w-3.5" />
                                </span>
                            </button>
                            <ButtonDelete onDelete={handleDelete} />
                        </div>
                    )}
                </div>
            </div>
        </BaseNode>
    );
});

ImprovedNode.displayName = 'ImprovedNode';<|MERGE_RESOLUTION|>--- conflicted
+++ resolved
@@ -3,14 +3,8 @@
 import { IconRenderer } from '@/components/ui/icon-renderer';
 import { Box, Info, Zap, Settings, Copy, MoreHorizontal, Play, Plus, Trash } from '../mock-lucide';
 import { ButtonDelete } from '@/components/ui/button-delete';
-<<<<<<< HEAD
-import { classNames } from '@/lib/utils';
-import HandleRenderComponent from './handle-render-component';
-import { ConnectionState } from './handle-render-component';
-=======
 import { classNames } from '@/lib-client/helpers';
 import HandleRenderComponent, { ConnectionState } from './handle-render-component';
->>>>>>> e8091f46
 import { BaseNode } from './base-node';
 
 // Base node properties
