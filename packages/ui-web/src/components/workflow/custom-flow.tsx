<<<<<<< HEAD
import React from 'react';

const CustomFlow = ({ children }: { children: React.ReactNode }) => {
  return (
    <div className="custom-flow-container" style={{ width: '100%', height: '100%' }}>
      {children}
    </div>
  );
=======
import React, { useCallback, useState } from 'react';
import {
    ReactFlow,
    addEdge,
    Background,
    Controls,
    Panel,
    useNodesState,
    useEdgesState,
    useReactFlow,
    MarkerType,
    Node,
    Edge,
    Connection,
    HandleType,
    ConnectionLineType,
} from '@xyflow/react';
import '@xyflow/react/dist/style.css';
import { NodeData } from './types';
import { getNodeTypes, getEdgeTypes, getNodeDefaultData } from './node-registry';
import NodeConfigModal from './modals/node-config-modal';

/**
 * Flow container with custom node and edge types
 */
export const CustomFlow = ({
    initialNodes = [],
    initialEdges = []
}: {
    initialNodes: Node[];
    initialEdges: Edge[];
}) => {
    const [nodes, setNodes, onNodesChange] = useNodesState(initialNodes);
    const [edges, setEdges, onEdgesChange] = useEdgesState(initialEdges);
    const [selectedNode, setSelectedNode] = useState<Node | null>(null);
    const [isConfigModalOpen, setIsConfigModalOpen] = useState(false);
    const reactFlow = useReactFlow();

    // Get node and edge types from the registry
    // Only include the MM nodes in this flow
    const nodeTypes = getNodeTypes(['input', 'code', 'output']);
    const edgeTypes = getEdgeTypes(['mmCustom']);

    console.log('CustomFlow nodeTypes:', nodeTypes);
    console.log('CustomFlow edgeTypes:', edgeTypes);

    // Handle connections between nodes
    const onConnect = useCallback((params: Connection) => {
        // Get source and target node data
        const sourceNode = nodes.find(node => node.id === params.source);
        const targetNode = nodes.find(node => node.id === params.target);

        if (!sourceNode || !targetNode) return;

        const sourceData = sourceNode.data as NodeData;
        const targetData = targetNode.data as NodeData;

        const sourceHandle = sourceData.handles?.find(h => h.id === params.sourceHandle);
        const targetHandle = targetData.handles?.find(h => h.id === params.targetHandle);

        // Check handle compatibility
        if (sourceHandle && targetHandle) {
            const isCompatible =
                (!sourceHandle.compatibleWith || sourceHandle.compatibleWith.includes(targetHandle.nodeType || '')) &&
                (!targetHandle.compatibleWith || targetHandle.compatibleWith.includes(sourceHandle.nodeType || ''));

            if (!isCompatible) return;
        }

        // Create edge with custom type
        setEdges((eds) =>
            addEdge({
                ...params,
                type: 'mmCustom',
                markerEnd: {
                    type: MarkerType.ArrowClosed,
                    color: '#8b5cf6',
                    width: 15,
                    height: 15,
                },
            }, eds)
        );
    }, [nodes, setEdges]);

    // Handle for when connection starts
    const onConnectStart = useCallback((_: any, { nodeId, handleId, handleType }: { nodeId: string | null; handleId: string | null; handleType: HandleType | null; }) => {
        // Find the node and handle that initiated the connection
        const sourceNode = nodes.find(n => n.id === nodeId);
        if (!sourceNode) return;

        const sourceData = sourceNode.data as NodeData;
        const sourceHandle = sourceData.handles?.find(h => h.id === handleId);
        if (!sourceHandle) return;

        // Get the compatible node types
        const compatibleTypes = sourceHandle.compatibleWith || [];

        // Update handles visibility based on compatibility
        setNodes(nodes.map(node => {
            // Skip the source node
            if (node.id === nodeId) return node;

            const nodeData = node.data as NodeData;

            // Update node's handles visibility
            const updatedHandles = nodeData.handles?.map(handle => {
                // Skip handles of the same type as the source handle
                if (handle.type === handleType) return handle;

                // Check if this handle is compatible
                const isCompatible = compatibleTypes.length === 0 ||
                    compatibleTypes.includes(handle.nodeType || '');

                return {
                    ...handle,
                    isVisible: isCompatible,
                };
            }) || [];

            return {
                ...node,
                data: {
                    ...nodeData,
                    handles: updatedHandles,
                },
            };
        }));
    }, [nodes, setNodes]);

    // Handle for when connection ends
    const onConnectEnd = useCallback(() => {
        // Reset handle visibility
        setNodes(nodes.map(node => {
            const nodeData = node.data as NodeData;

            return {
                ...node,
                data: {
                    ...nodeData,
                    handles: nodeData.handles?.map(handle => ({
                        ...handle,
                        isVisible: true,
                    })) || [],
                },
            };
        }));
    }, [nodes, setNodes]);

    // Handle node selection for configuration
    const onNodeClick = useCallback((_: any, node: Node) => {
        setSelectedNode(node);
        setIsConfigModalOpen(true);
    }, []);

    // Update node configuration
    const onNodeConfigUpdate = useCallback((updatedNode: Node) => {
        setNodes(nds =>
            nds.map(node =>
                node.id === updatedNode.id ? updatedNode : node
            )
        );
    }, [setNodes]);

    return (
        <div className="w-full h-full bg-gray-950">
            <ReactFlow
                nodes={nodes}
                edges={edges}
                onNodesChange={onNodesChange}
                onEdgesChange={onEdgesChange}
                onConnect={onConnect}
                onConnectStart={onConnectStart}
                onConnectEnd={onConnectEnd}
                onNodeClick={onNodeClick}
                nodeTypes={nodeTypes}
                edgeTypes={edgeTypes}
                fitView
                defaultEdgeOptions={{
                    type: 'mmCustom',
                    animated: true,
                }}
                connectionLineStyle={{
                    stroke: '#8b5cf6',
                    strokeWidth: 2,
                }}
                connectionLineType={ConnectionLineType.SmoothStep}
            >
                <Background color="#333" gap={24} size={1} />
                <Controls className="bg-gray-800 border-gray-700 text-white" />
                <Panel position="top-right" className="bg-gray-800 border border-gray-700 rounded-md shadow-lg p-3">
                    <div className="space-y-2">
                        <h3 className="text-sm font-medium text-white">Add Nodes</h3>
                        <div className="flex space-x-2">
                            <button
                                className="px-3 py-1 bg-purple-600 text-white rounded text-sm hover:bg-purple-700"
                                aria-label="Add Input Node"
                                onClick={() => {
                                    const nodeId = `input-${Date.now()}`;
                                    const nodeData = getNodeDefaultData('input', 'MM Input');

                                    const newNode = {
                                        id: nodeId,
                                        type: 'input',
                                        position: { x: 100, y: 100 },
                                        data: nodeData
                                    };

                                    setNodes(nds => [...nds, newNode]);
                                }}
                            >
                                Input
                            </button>
                            <button
                                className="px-3 py-1 bg-purple-600 text-white rounded text-sm hover:bg-purple-700"
                                aria-label="Add Code Node"
                                onClick={() => {
                                    const nodeId = `code-${Date.now()}`;
                                    const nodeData = getNodeDefaultData('code', 'MM Code');

                                    const newNode = {
                                        id: nodeId,
                                        type: 'code',
                                        position: { x: 300, y: 100 },
                                        data: nodeData
                                    };

                                    setNodes(nds => [...nds, newNode]);
                                }}
                            >
                                Code
                            </button>
                            <button
                                className="px-3 py-1 bg-purple-600 text-white rounded text-sm hover:bg-purple-700"
                                aria-label="Add Output Node"
                                onClick={() => {
                                    const nodeId = `output-${Date.now()}`;
                                    const nodeData = getNodeDefaultData('output', 'MM Output');

                                    const newNode = {
                                        id: nodeId,
                                        type: 'output',
                                        position: { x: 500, y: 100 },
                                        data: nodeData
                                    };

                                    setNodes(nds => [...nds, newNode]);
                                }}
                            >
                                Output
                            </button>
                        </div>
                    </div>
                </Panel>
            </ReactFlow>

            {/* Node configuration modal */}
            <NodeConfigModal
                isOpen={isConfigModalOpen}
                onClose={() => setIsConfigModalOpen(false)}
                node={selectedNode}
                onUpdate={onNodeConfigUpdate}
            />
        </div>
    );
>>>>>>> e8091f46
};

export default CustomFlow;<|MERGE_RESOLUTION|>--- conflicted
+++ resolved
@@ -1,13 +1,3 @@
-<<<<<<< HEAD
-import React from 'react';
-
-const CustomFlow = ({ children }: { children: React.ReactNode }) => {
-  return (
-    <div className="custom-flow-container" style={{ width: '100%', height: '100%' }}>
-      {children}
-    </div>
-  );
-=======
 import React, { useCallback, useState } from 'react';
 import {
     ReactFlow,
@@ -30,249 +20,12 @@
 import { getNodeTypes, getEdgeTypes, getNodeDefaultData } from './node-registry';
 import NodeConfigModal from './modals/node-config-modal';
 
-/**
- * Flow container with custom node and edge types
- */
-export const CustomFlow = ({
-    initialNodes = [],
-    initialEdges = []
-}: {
-    initialNodes: Node[];
-    initialEdges: Edge[];
-}) => {
-    const [nodes, setNodes, onNodesChange] = useNodesState(initialNodes);
-    const [edges, setEdges, onEdgesChange] = useEdgesState(initialEdges);
-    const [selectedNode, setSelectedNode] = useState<Node | null>(null);
-    const [isConfigModalOpen, setIsConfigModalOpen] = useState(false);
-    const reactFlow = useReactFlow();
-
-    // Get node and edge types from the registry
-    // Only include the MM nodes in this flow
-    const nodeTypes = getNodeTypes(['input', 'code', 'output']);
-    const edgeTypes = getEdgeTypes(['mmCustom']);
-
-    console.log('CustomFlow nodeTypes:', nodeTypes);
-    console.log('CustomFlow edgeTypes:', edgeTypes);
-
-    // Handle connections between nodes
-    const onConnect = useCallback((params: Connection) => {
-        // Get source and target node data
-        const sourceNode = nodes.find(node => node.id === params.source);
-        const targetNode = nodes.find(node => node.id === params.target);
-
-        if (!sourceNode || !targetNode) return;
-
-        const sourceData = sourceNode.data as NodeData;
-        const targetData = targetNode.data as NodeData;
-
-        const sourceHandle = sourceData.handles?.find(h => h.id === params.sourceHandle);
-        const targetHandle = targetData.handles?.find(h => h.id === params.targetHandle);
-
-        // Check handle compatibility
-        if (sourceHandle && targetHandle) {
-            const isCompatible =
-                (!sourceHandle.compatibleWith || sourceHandle.compatibleWith.includes(targetHandle.nodeType || '')) &&
-                (!targetHandle.compatibleWith || targetHandle.compatibleWith.includes(sourceHandle.nodeType || ''));
-
-            if (!isCompatible) return;
-        }
-
-        // Create edge with custom type
-        setEdges((eds) =>
-            addEdge({
-                ...params,
-                type: 'mmCustom',
-                markerEnd: {
-                    type: MarkerType.ArrowClosed,
-                    color: '#8b5cf6',
-                    width: 15,
-                    height: 15,
-                },
-            }, eds)
-        );
-    }, [nodes, setEdges]);
-
-    // Handle for when connection starts
-    const onConnectStart = useCallback((_: any, { nodeId, handleId, handleType }: { nodeId: string | null; handleId: string | null; handleType: HandleType | null; }) => {
-        // Find the node and handle that initiated the connection
-        const sourceNode = nodes.find(n => n.id === nodeId);
-        if (!sourceNode) return;
-
-        const sourceData = sourceNode.data as NodeData;
-        const sourceHandle = sourceData.handles?.find(h => h.id === handleId);
-        if (!sourceHandle) return;
-
-        // Get the compatible node types
-        const compatibleTypes = sourceHandle.compatibleWith || [];
-
-        // Update handles visibility based on compatibility
-        setNodes(nodes.map(node => {
-            // Skip the source node
-            if (node.id === nodeId) return node;
-
-            const nodeData = node.data as NodeData;
-
-            // Update node's handles visibility
-            const updatedHandles = nodeData.handles?.map(handle => {
-                // Skip handles of the same type as the source handle
-                if (handle.type === handleType) return handle;
-
-                // Check if this handle is compatible
-                const isCompatible = compatibleTypes.length === 0 ||
-                    compatibleTypes.includes(handle.nodeType || '');
-
-                return {
-                    ...handle,
-                    isVisible: isCompatible,
-                };
-            }) || [];
-
-            return {
-                ...node,
-                data: {
-                    ...nodeData,
-                    handles: updatedHandles,
-                },
-            };
-        }));
-    }, [nodes, setNodes]);
-
-    // Handle for when connection ends
-    const onConnectEnd = useCallback(() => {
-        // Reset handle visibility
-        setNodes(nodes.map(node => {
-            const nodeData = node.data as NodeData;
-
-            return {
-                ...node,
-                data: {
-                    ...nodeData,
-                    handles: nodeData.handles?.map(handle => ({
-                        ...handle,
-                        isVisible: true,
-                    })) || [],
-                },
-            };
-        }));
-    }, [nodes, setNodes]);
-
-    // Handle node selection for configuration
-    const onNodeClick = useCallback((_: any, node: Node) => {
-        setSelectedNode(node);
-        setIsConfigModalOpen(true);
-    }, []);
-
-    // Update node configuration
-    const onNodeConfigUpdate = useCallback((updatedNode: Node) => {
-        setNodes(nds =>
-            nds.map(node =>
-                node.id === updatedNode.id ? updatedNode : node
-            )
-        );
-    }, [setNodes]);
-
-    return (
-        <div className="w-full h-full bg-gray-950">
-            <ReactFlow
-                nodes={nodes}
-                edges={edges}
-                onNodesChange={onNodesChange}
-                onEdgesChange={onEdgesChange}
-                onConnect={onConnect}
-                onConnectStart={onConnectStart}
-                onConnectEnd={onConnectEnd}
-                onNodeClick={onNodeClick}
-                nodeTypes={nodeTypes}
-                edgeTypes={edgeTypes}
-                fitView
-                defaultEdgeOptions={{
-                    type: 'mmCustom',
-                    animated: true,
-                }}
-                connectionLineStyle={{
-                    stroke: '#8b5cf6',
-                    strokeWidth: 2,
-                }}
-                connectionLineType={ConnectionLineType.SmoothStep}
-            >
-                <Background color="#333" gap={24} size={1} />
-                <Controls className="bg-gray-800 border-gray-700 text-white" />
-                <Panel position="top-right" className="bg-gray-800 border border-gray-700 rounded-md shadow-lg p-3">
-                    <div className="space-y-2">
-                        <h3 className="text-sm font-medium text-white">Add Nodes</h3>
-                        <div className="flex space-x-2">
-                            <button
-                                className="px-3 py-1 bg-purple-600 text-white rounded text-sm hover:bg-purple-700"
-                                aria-label="Add Input Node"
-                                onClick={() => {
-                                    const nodeId = `input-${Date.now()}`;
-                                    const nodeData = getNodeDefaultData('input', 'MM Input');
-
-                                    const newNode = {
-                                        id: nodeId,
-                                        type: 'input',
-                                        position: { x: 100, y: 100 },
-                                        data: nodeData
-                                    };
-
-                                    setNodes(nds => [...nds, newNode]);
-                                }}
-                            >
-                                Input
-                            </button>
-                            <button
-                                className="px-3 py-1 bg-purple-600 text-white rounded text-sm hover:bg-purple-700"
-                                aria-label="Add Code Node"
-                                onClick={() => {
-                                    const nodeId = `code-${Date.now()}`;
-                                    const nodeData = getNodeDefaultData('code', 'MM Code');
-
-                                    const newNode = {
-                                        id: nodeId,
-                                        type: 'code',
-                                        position: { x: 300, y: 100 },
-                                        data: nodeData
-                                    };
-
-                                    setNodes(nds => [...nds, newNode]);
-                                }}
-                            >
-                                Code
-                            </button>
-                            <button
-                                className="px-3 py-1 bg-purple-600 text-white rounded text-sm hover:bg-purple-700"
-                                aria-label="Add Output Node"
-                                onClick={() => {
-                                    const nodeId = `output-${Date.now()}`;
-                                    const nodeData = getNodeDefaultData('output', 'MM Output');
-
-                                    const newNode = {
-                                        id: nodeId,
-                                        type: 'output',
-                                        position: { x: 500, y: 100 },
-                                        data: nodeData
-                                    };
-
-                                    setNodes(nds => [...nds, newNode]);
-                                }}
-                            >
-                                Output
-                            </button>
-                        </div>
-                    </div>
-                </Panel>
-            </ReactFlow>
-
-            {/* Node configuration modal */}
-            <NodeConfigModal
-                isOpen={isConfigModalOpen}
-                onClose={() => setIsConfigModalOpen(false)}
-                node={selectedNode}
-                onUpdate={onNodeConfigUpdate}
-            />
-        </div>
-    );
->>>>>>> e8091f46
+const CustomFlow = ({ children }: { children: React.ReactNode }) => {
+  return (
+    <div className="custom-flow-container" style={{ width: '100%', height: '100%' }}>
+      {children}
+    </div>
+  );
 };
 
 export default CustomFlow;