--- conflicted
+++ resolved
@@ -873,277 +873,4 @@
 
 ### s3-storage (from amazon-s3)
 
-<<<<<<< HEAD
-The s3-storage plugin provides integration with Amazon S3 and S3-compatible storage services for file management.
-
-**Actions:**
-
-- `upload_file`: Uploads a file to an S3 bucket with customizable settings
-- `read_file`: Retrieves a file from an S3 bucket
-- `list_files`: Lists files in an S3 bucket with optional filtering
-
-### sns (from amazon-sns)
-
-The sns plugin provides integration with Amazon SNS for sending messages to topics and managing SNS resources.
-
-**Actions:**
-
-- `send_message`: Sends a message to an Amazon SNS topic
-- `list_topics`: Lists available SNS topics in your AWS account
-- `create_topic`: Creates a new SNS topic
-
-### sqs (from amazon-sqs)
-
-The sqs plugin provides integration with Amazon SQS for sending messages to queues and managing SQS resources.
-
-**Actions:**
-
-- `send_message`: Sends a message to an Amazon SQS queue
-- `list_queues`: Lists available SQS queues in your AWS account
-- `create_queue`: Creates a new SQS queue with customizable settings
-
-### slack (from slack)
-
-The slack plugin provides integration with Slack for sending messages and managing channels.
-
-**Actions:**
-
-- `send_message`: Sends a message to a Slack channel
-- `send_direct_message`: Sends a direct message to a Slack user
-- `create_channel`: Creates a new channel in Slack
-- `list_channels`: Lists channels from a Slack workspace
-- `upload_file`: Uploads a file to a Slack channel
-
-### tiktok (from tiktok)
-
-The tiktok plugin provides integration with TikTok API for retrieving videos, user details, and uploading content.
-
-**Actions:**
-
-- `get_user_videos`: Retrieves videos from a TikTok user's account
-- `get_video_details`: Gets detailed information about a specific TikTok video
-- `get_user_details`: Gets profile information about a TikTok user
-- `upload_video`: Uploads a video to TikTok
-
-### twilio (from twilio)
-
-The twilio plugin provides integration with Twilio for SMS and voice messaging.
-
-**Actions:**
-
-- `send_sms`: Sends an SMS message
-- `make_call`: Makes a voice call
-- `get_message`: Gets information about a message
-- `list_messages`: Lists messages from a Twilio account
-- `verify_phone_number`: Verifies a phone number
-
-### youtube (from youtube)
-
-The youtube plugin provides integration with YouTube API for searching videos, retrieving channel information, and managing subscriptions.
-
-**Actions:**
-
-- `search_videos`: Searches for videos on YouTube
-- `get_channel_videos`: Gets videos from a specific YouTube channel
-- `get_video_details`: Gets detailed information about a specific YouTube video
-- `get_channel_details`: Gets information about a YouTube channel by ID or username
-- `subscribe_to_channel`: Subscribes to a YouTube channel
-- `check_subscription`: Checks if the authenticated user is subscribed to a channel
-
-### pinterest (from pinterest)
-
-The pinterest plugin provides integration with Pinterest API for creating pins, managing boards, and searching content.
-
-**Actions:**
-
-- `create_pin`: Creates a pin on a Pinterest board
-- `create_board`: Creates a new board on Pinterest
-- `get_board_pins`: Gets pins from a specific Pinterest board
-- `get_user_boards`: Gets boards from a user's Pinterest account
-- `get_user_profile`: Gets profile information about a Pinterest user
-- `search_pins`: Searches for pins on Pinterest
-
-### snapchat (from snapchat)
-
-The snapchat plugin provides integration with Snapchat Marketing API for creating and managing ads, campaigns, and creatives.
-
-**Actions:**
-
-- `create_ad`: Creates an ad on Snapchat
-- `create_campaign`: Creates an advertising campaign on Snapchat
-- `create_creative`: Creates an ad creative on Snapchat
-- `get_ads`: Gets ads from a Snapchat ad account
-- `get_campaigns`: Gets campaigns from a Snapchat ad account
-- `get_ad_accounts`: Gets ad accounts from Snapchat
-
-### stripe (MintFlow-specific)
-
-The stripe plugin provides integration with Stripe API for payment processing, subscription management, and product/price management.
-
-**Actions:**
-
-- `create_customer`: Creates a customer in Stripe
-- `create_payment_intent`: Creates a payment intent for one-time payments
-- `create_subscription`: Creates a subscription for recurring payments
-- `create_product`: Creates a product in Stripe
-- `create_price`: Creates a price for a product in Stripe
-- `get_customer`: Gets customer details from Stripe
-- `get_payment_intent`: Gets payment intent details from Stripe
-- `get_subscription`: Gets subscription details from Stripe
-- `get_product`: Gets product details from Stripe
-- `get_price`: Gets price details from Stripe
-- `list_customers`: Lists customers from Stripe
-- `list_payment_intents`: Lists payment intents from Stripe
-- `list_subscriptions`: Lists subscriptions from Stripe
-- `list_products`: Lists products from Stripe
-- `list_prices`: Lists prices from Stripe
-
-### paypal (MintFlow-specific)
-
-The paypal plugin provides integration with PayPal API for processing payments, handling refunds, and managing recurring billing.
-
-**Actions:**
-
-- `create_payment`: Creates a payment in PayPal
-- `execute_payment`: Executes a payment after payer approval
-- `get_payment`: Gets payment details from PayPal
-- `refund_sale`: Refunds a sale in PayPal
-- `create_billing_plan`: Creates a billing plan for subscriptions
-- `activate_billing_plan`: Activates a billing plan
-- `get_billing_plan`: Gets billing plan details from PayPal
-- `create_billing_agreement`: Creates a billing agreement for subscriptions
-- `execute_billing_agreement`: Executes a billing agreement after payer approval
-- `get_billing_agreement`: Gets billing agreement details from PayPal
-- `cancel_billing_agreement`: Cancels a billing agreement
-- `list_payments`: Lists payments from PayPal
-- `list_billing_plans`: Lists billing plans from PayPal
-
-### zoom (from zoom)
-
-The zoom plugin provides integration with Zoom API for creating and managing meetings, handling registrations, and accessing user information.
-
-**Actions:**
-
-- `create_meeting`: Creates a new meeting in Zoom
-- `get_meeting`: Gets details about a specific meeting
-- `update_meeting`: Updates an existing meeting
-- `delete_meeting`: Deletes a meeting
-- `list_meetings`: Lists meetings for a user
-- `create_meeting_registrant`: Registers a participant for a meeting
-- `list_meeting_registrants`: Lists registrants for a meeting
-- `get_user`: Gets information about a Zoom user
-- `list_users`: Lists users in a Zoom account
-
-### teams (from microsoft-teams)
-
-The teams plugin provides integration with Microsoft Teams API for creating channels, sending messages, and managing team resources.
-
-**Actions:**
-
-- `create_channel`: Creates a new channel in a team
-- `send_channel_message`: Sends a message to a channel
-- `send_chat_message`: Sends a message to a chat
-- `list_teams`: Lists teams the user is a member of
-- `list_channels`: Lists channels in a team
-- `list_chats`: Lists chats the user is a member of
-- `get_team`: Gets details about a team
-- `get_channel`: Gets details about a channel
-- `get_chat`: Gets details about a chat
-- `list_channel_messages`: Lists messages in a channel
-- `list_chat_messages`: Lists messages in a chat
-
-### microsoft-office (from microsoft-excel-365, microsoft-onedrive, microsoft-outlook-calendar, microsoft-sharepoint, microsoft-dynamics-crm)
-
-The microsoft-office plugin provides integration with Microsoft Office 365 services, allowing you to work with Excel, Word, PowerPoint, SharePoint, Outlook Calendar, and Dynamics 365 from your MintFlow workflows.
-
-**Excel Actions:**
-
-- `excel_list_workbooks`: Lists Excel workbooks from OneDrive
-- `excel_get_worksheets`: Gets worksheets from an Excel workbook
-- `excel_get_worksheet_data`: Gets data from an Excel worksheet
-- `excel_add_row`: Adds a row to an Excel table
-
-**Word Actions:**
-
-- `word_create_document`: Creates a new Word document
-- `word_read_document`: Reads the content of a Word document
-- `word_update_document`: Updates the content of a Word document
-
-**PowerPoint Actions:**
-
-- `powerpoint_create_presentation`: Creates a new PowerPoint presentation
-- `powerpoint_add_slide`: Adds a slide to a PowerPoint presentation
-- `powerpoint_export_presentation`: Exports a PowerPoint presentation to PDF or image format
-
-**SharePoint Actions:**
-
-- `sharepoint_list_sites`: Lists SharePoint sites
-- `sharepoint_get_site`: Gets details about a specific SharePoint site
-- `sharepoint_list_documents`: Lists documents in a SharePoint site
-- `sharepoint_upload_document`: Uploads a document to a SharePoint site
-- `sharepoint_download_document`: Downloads a document from a SharePoint site
-
-**Outlook Calendar Actions:**
-
-- `outlook_list_events`: Lists calendar events with optional date filtering
-- `outlook_get_event`: Gets details about a specific calendar event
-- `outlook_create_event`: Creates a new calendar event with support for attendees
-- `outlook_update_event`: Updates an existing calendar event
-- `outlook_delete_event`: Deletes a calendar event
-
-**Dynamics 365 Actions:**
-
-- `dynamics_list_contacts`: Lists contacts with optional filtering
-- `dynamics_get_contact`: Gets details about a specific contact
-- `dynamics_create_contact`: Creates a new contact
-- `dynamics_update_contact`: Updates an existing contact
-- `dynamics_delete_contact`: Deletes a contact
-- `dynamics_list_accounts`: Lists accounts with optional filtering
-- `dynamics_get_account`: Gets details about a specific account
-- `dynamics_create_account`: Creates a new account
-- `dynamics_update_account`: Updates an existing account
-- `dynamics_delete_account`: Deletes an account
-- `dynamics_list_opportunities`: Lists opportunities with optional filtering
-- `dynamics_get_opportunity`: Gets details about a specific opportunity
-- `dynamics_create_opportunity`: Creates a new opportunity
-- `dynamics_update_opportunity`: Updates an existing opportunity
-- `dynamics_delete_opportunity`: Deletes an opportunity
-
-### figma (from figma)
-
-The figma plugin provides integration with Figma API for accessing and manipulating Figma files, comments, components, and more.
-
-**Actions:**
-
--
-
-### whatsapp (from whatsapp)
-
-The whatsapp plugin provides integration with WhatsApp Business API for sending messages, media, and templates through WhatsApp.
-
-**Message Actions:**
-
-- `send_message`: Sends a text message to a WhatsApp user
-- `send_media`: Sends a media message (image, audio, document, sticker, or video) to a WhatsApp user
-- `send_template`: Sends a template message to a WhatsApp user using pre-approved templates
-
-### wordpress (from wordpress)
-
-The wordpress plugin provides integration with WordPress, the world's most popular content management system, for creating, retrieving, and updating posts and pages.
-
-**Post Actions:**
-
-- `create_post`: Creates a new post on WordPress with support for custom fields, featured media, and more
-- `get_post`: Retrieves a post from WordPress by ID
-- `update_post`: Updates an existing post on WordPress
-
-**Page Actions:**
-
-- `create_page`: Creates a new page on WordPress with support for hierarchical structure
-
-**Triggers:**
-
-- `new_post`: Triggers when a new post is published on WordPress
-=======
-The s3-storage plugin provides integration with Amazon S3 and S
->>>>>>> 7d67cd70
+The s3-storage plugin provides integration with Amazon S3 and S