--- conflicted
+++ resolved
@@ -282,12 +282,6 @@
 | zoom | zoom | ✅ Completed | Provides integration with Zoom API for creating and managing meetings, handling registrations, and accessing user information. |
 | microsoft-teams | teams | ✅ Completed | Provides integration with Microsoft Teams API for creating channels, sending messages, and managing team resources. |
 | figma | figma | ✅ Completed | Provides integration with Figma API for accessing and manipulating Figma files, comments, components, and more. |
-<<<<<<< HEAD
-| typeform | typeform | ✅ Completed | Provides integration with Typeform for form building and data collection. |
-| woocommerce | woocommerce | ✅ Completed | Provides integration with WooCommerce for e-commerce platform management including products, orders, customers, and coupons. |
-| soap | soap | ✅ Completed | Provides integration with SOAP web services, allowing you to call SOAP methods, parse WSDL files, generate SOAP templates, and create REST-like interfaces for SOAP services. |
-| xml | xml | ✅ Completed | Provides utilities for working with XML data, including conversion between XML and JSON, validation, and querying. |
-=======
 | wordpress | wordpress | ✅ Completed | Provides integration with WordPress for creating, retrieving, and updating posts and pages, as well as receiving triggers when new content is published. |
 | whatsapp | whatsapp | ✅ Completed | Provides integration with WhatsApp Business API for sending text messages, media messages, and template messages. |
 | telegram-bot | telegram | ✅ Completed | Provides integration with Telegram Bot API for sending messages, media, creating invite links, and getting chat member information. |
@@ -320,7 +314,6 @@
 **Trigger:**
 
 - `new_page`: Triggers when a new page is created in a specified Confluence space
->>>>>>> e998e878
 
 ### MintFlow-Specific Plugins
 
